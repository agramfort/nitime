--- conflicted
+++ resolved
@@ -22,14 +22,11 @@
     npt.assert_equal(f.shape,(33,)) #This is the setting for this analyzer
                                     #(window-length of 64)
     npt.assert_equal(c.shape,(2,33))
-<<<<<<< HEAD
 
     f,c = C.cpsd
     npt.assert_equal(f.shape,(33,)) #This is the setting for this analyzer
                                     #(window-length of 64)
     npt.assert_equal(c.shape,(2,2,33))
-=======
->>>>>>> e6e5eb8a
 
     f,c = C.cpsd
     npt.assert_equal(f.shape,(33,)) #This is the setting for this analyzer
@@ -68,11 +65,7 @@
                                         #is a nan
 
     #Calculation of the spectrum is the same as in the default spectral
-<<<<<<< HEAD
-    #analyzer:
-=======
     #analyzer: 
->>>>>>> e6e5eb8a
     S = nta.SpectralAnalyzer(T)
     npt.assert_equal(S.cpsd,(C.frequencies,C.spectrum))
 
