--- conflicted
+++ resolved
@@ -2260,12 +2260,8 @@
     ar_psd = (hw*hw.conj()).real
     return (w,2*ar_psd) if sides=='onesided' else (w,ar_psd)
 
-<<<<<<< HEAD
 
 def boxcar_filter(time_series,lb=0,ub=0.5,n_iterations=2):
-=======
-def boxcar_filter(time_series,lb=0,ub=1,n_iterations=2):
->>>>>>> 84b11d10
     """
     Filters data into a frequency range. 
 
