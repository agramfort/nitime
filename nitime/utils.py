"""Miscellaneous utilities for time series analysis.

XXX write top level doc-string

"""
import warnings
import numpy as np
import scipy.linalg as linalg
import scipy.signal as sig

#-----------------------------------------------------------------------------
# Spectral estimation testing utilities
#-----------------------------------------------------------------------------
def square_window_spectrum(N, Fs):
    r"""
    Calculate the analytical spectrum of a square window

    Parameters
    ----------
    N: int
       the size of the window

    Fs: float
       The sampling rate

    Returns
    -------
    float array - the frequency bands, given N and FS
    complex array: the power in the spectrum of the square window in the
    frequency bands

    Notes
    -----
    This is equation 21c in Harris (1978):

    .. math::

      W(\theta) = exp(-j \frac{N-1}{2} \theta) \frac{sin \frac{N\theta}{2}} {sin\frac{\theta}{2}}

    F.J. Harris (1978). On the use of windows for harmonic analysis with the
    discrete Fourier transform. Proceedings of the IEEE, 66:51-83
    """
    f = get_freqs(Fs, N - 1)
    j = 0 + 1j
    a = -j * (N - 1) * f / 2
    b = np.sin(N * f / 2.0)
    c = np.sin(f / 2.0)
    make = np.exp(a) * b / c

    return f,  make[1:] / make[1]


def hanning_window_spectrum(N, Fs):
    r"""
    Calculate the analytical spectrum of a Hanning window

    Parameters
    ----------
    N: int
       The size of the window

    Fs: float
       The sampling rate

    Returns
    -------
    float array - the frequency bands, given N and FS
    complex array: the power in the spectrum of the square window in the
    frequency bands

    Notes
    -----
    This is equation 28b in Harris (1978):

    .. math::

      W(\theta) = 0.5 D(\theta) + 0.25 (D(\theta - \frac{2\pi}{N}) +
                D(\theta + \frac{2\pi}{N}) ),

    where:

    .. math::

      D(\theta) = exp(j\frac{\theta}{2})
                  \frac{sin\frac{N\theta}{2}}{sin\frac{\theta}{2}}

    F.J. Harris (1978). On the use of windows for harmonic analysis with the
    discrete Fourier transform. Proceedings of the IEEE, 66:51-83
    """
    #A helper function
    D = lambda theta, n: (
        np.exp((0 + 1j) * theta / 2) * ((np.sin(n * theta / 2)) / (theta / 2)))

    f = get_freqs(Fs, N)

    make = 0.5 * D(f, N) + 0.25 * (D((f - (2 * np.pi / N)), N) +
                                   D((f + (2 * np.pi / N)), N))
    return f, make[1:] / make[1]


def ar_generator(N=512, sigma=1., coefs=None, drop_transients=0, v=None):
    """
    This generates a signal u(n) = a1*u(n-1) + a2*u(n-2) + ... + v(n)
    where v(n) is a stationary stochastic process with zero mean
    and variance = sigma. XXX: confusing variance notation

    Parameters
    ----------

    N: int
      sequence length
    sigma: float
      power of the white noise driving process
    coefs: sequence
      AR coefficients for k = 1, 2, ..., P
    drop_transients: int
      number of initial IIR filter transient terms to drop
    v: ndarray
      custom noise process

    Parameters
    ----------

    N: float
       The number of points in the AR process generated. Default: 512
    sigma: float
       The variance of the noise in the AR process. Default: 1
    coefs: list or array of floats
       The AR model coefficients. Default: [2.7607, -3.8106, 2.6535, -0.9238],
       which is a sequence shown to be well-estimated by an order 8 AR system.
    drop_transients: float
       How many samples to drop from the beginning of the sequence (the
       transient phases of the process), so that the process can be considered stationary.
    v: float array
       Optionally, input a specific sequence of noise samples (this over-rides
       the sigma parameter). Default: None

    Returns
    -------

    u: ndarray
       the AR sequence
    v: ndarray
       the unit-variance innovations sequence
    coefs: ndarray
       feedback coefficients from k=1,len(coefs)

    The form of the feedback coefficients is a little different than
    the normal linear constant-coefficient difference equation. Therefore
    the transfer function implemented in this method is

    H(z) = sigma**0.5 / ( 1 - sum_k coefs(k)z**(-k) )    1 <= k <= P

    Examples
    --------

    >>> import nitime.algorithms as alg
    >>> ar_seq, nz, alpha = ar_generator()
    >>> fgrid, hz = alg.freq_response(1.0, a=np.r_[1, -alpha])
    >>> sdf_ar = (hz*hz.conj()).real

    """
    if coefs is None:
        # this sequence is shown to be estimated well by an order 8 AR system
        coefs = np.array([2.7607, -3.8106, 2.6535, -0.9238])
    else:
        coefs = np.asarray(coefs)

    # The number of terms we generate must include the dropped transients, and
    # then at the end we cut those out of the returned array.
    N += drop_transients

    # Typically uses just pass sigma in, but optionally they can provide their
    # own noise vector, case in which we use it
    if v is None:
        v = np.random.normal(size=N)
        v -= v[drop_transients:].mean()

    b = [sigma ** 0.5]
    a = np.r_[1, -coefs]
    u = sig.lfilter(b, a, v)

    # Only return the data after the drop_transients terms
    return u[drop_transients:], v[drop_transients:], coefs


def circularize(x, bottom=0, top=2 * np.pi, deg=False):
    """ Maps the input into the continuous interval (bottom,top) where
    bottom defaults to 0 and top defaults to 2*pi

    Parameters
    ----------

    x: ndarray - the input array

    bottom: float, optional (defaults to 0). If you want to set the bottom of
    the interval into which you modulu to something else than 0

    top: float, optional (defaults to 2*pi). If you want to set the top of the
    interval into which you modulu to something else than 2*pi

    Returns
    -------
    The input array, mapped into the interval (bottom,top)

    """

    x = np.asarray([x])

    if  (np.all(x[np.isfinite(x)] >= bottom) and
         np.all(x[np.isfinite(x)] <= top)):
        return np.squeeze(x)
    else:
        x[np.where(x < 0)] += top
        x[np.where(x > top)] -= top

    return np.squeeze(circularize(x, bottom=bottom, top=top))


def dB(x, power=True):
    """Convert the values in x to decibels.
    If the values in x are in 'power'-like units, then set the power
    flag accordingly

    1) dB(x) = 10log10(x)                     (if power==True)
    2) dB(x) = 10log10(|x|^2) = 20log10(|x|)  (if power==False)
    """
    if not power:
        return 20*np.log10(np.abs(x))
    return 10*np.log10(np.abs(x))

#-----------------------------------------------------------------------------
# Stats utils
#-----------------------------------------------------------------------------
def normalize_coherence(x, dof, out=None):
    """
    The generally accepted choice to transform coherence measures into
    a more normal distribution

    Parameters
    ----------

    x: ndarray, real
       square-root of magnitude-square coherence measures
    dof: int
       number of degrees of freedom in the multitaper model
    """
    if out is None:
        y = np.arctanh(x)
    else:
        np.arctanh(x, x)
        y = x
    y *= np.sqrt(dof)
    return y


def normal_coherence_to_unit(y, dof, out=None):
    """
    The inverse transform of the above normalization
    """
    if out is None:
        x = y / np.sqrt(dof)
    else:
        y /= np.sqrt(dof)
        x = y
    np.tanh(x, x)
    return x

def expected_jk_variance(K):
    """Compute the expected value of the jackknife variance estimate
    over K windows below. This expected value formula is based on the
    asymptotic expansion of the trigamma function derived in
    [Thompson_1994]

    Paramters
    ---------

    K: int
      Number of tapers used in the multitaper method

    Returns
    -------

    evar: float
      Expected value of the jackknife variance estimator

    """

    kf = float(K)
    return (1/kf) * (kf-1)/(kf-0.5) * ( (kf-1)/(kf-2) )**2 * (kf-3)/(kf-2)

def jackknifed_sdf_variance(yk, eigvals, sides='onesided', adaptive=True):
    r"""
    Returns the variance of the log-sdf estimated through jack-knifing
    a group of independent sdf estimates.

    Parameters
    ----------

    yk: ndarray (K, L)
       The K DFTs of the tapered sequences
    eigvals: ndarray (K,)
       The eigenvalues corresponding to the K DPSS tapers
    sides: str, optional
       Compute the jackknife pseudovalues over as one-sided or
       two-sided spectra
    adpative: bool, optional
       Compute the adaptive weighting for each jackknife pseudovalue

    Returns
    -------

    var:
       The estimate for log-sdf variance

    Notes
    -----

    The jackknifed mean estimate is distributed about the true mean as
    a Student's t-distribution with (K-1) degrees of freedom, and
    standard error equal to sqrt(var). However, Thompson and Chave [1]
    point out that this variance better describes the sample mean.


    [1] Thomson D J, Chave A D (1991) Advances in Spectrum Analysis and Array
    Processing (Prentice-Hall, Englewood Cliffs, NJ), 1, pp 58-113.
    """
    K = yk.shape[0]

    from nitime.algorithms import mtm_cross_spectrum

    # the samples {S_k} are defined, with or without weights, as
    # S_k = | x_k |**2
    # | x_k |**2 = | y_k * d_k |**2          (with adaptive weights)
    # | x_k |**2 = | y_k * sqrt(eig_k) |**2  (without adaptive weights)

    all_orders = set(range(K))
    jk_sdf = []
    # get the leave-one-out estimates -- ideally, weights are recomputed
    # for each leave-one-out. This is now the case.
    for i in xrange(K):
        items = list(all_orders.difference([i]))
        spectra_i = np.take(yk, items, axis=0)
        eigs_i = np.take(eigvals, items)
        if adaptive:
            # compute the weights
            weights, _ = adaptive_weights(spectra_i, eigs_i, sides=sides)
        else:
            weights = eigs_i[:,None]
        # this is the leave-one-out estimate of the sdf
        jk_sdf.append(
            mtm_cross_spectrum(
                spectra_i, spectra_i, weights, sides=sides
                )
            )
    # log-transform the leave-one-out estimates and the mean of estimates
    jk_sdf = np.log(jk_sdf)
    # jk_avg should be the mean of the log(jk_sdf(i))
    jk_avg = jk_sdf.mean(axis=0)

    K = float(K)

    jk_var = (jk_sdf - jk_avg)
    np.power(jk_var, 2, jk_var)
    jk_var = jk_var.sum(axis=0)

    # Thompson's recommended factor, eq 18
    # Jackknifing Multitaper Spectrum Estimates
    # IEEE SIGNAL PROCESSING MAGAZINE [20] JULY 2007
    f = (K - 1) ** 2 / K / (K - 0.5)
    jk_var *= f
    return jk_var


def jackknifed_coh_variance(tx, ty, eigvals, adaptive=True):
    """
    Returns the variance of the coherency between x and y, estimated
    through jack-knifing the tapered samples in {tx, ty}.

    Parameters
    ----------

    tx: ndarray, (K, L)
       The K complex spectra of tapered timeseries x
    ty: ndarray, (K, L)
       The K complex spectra of tapered timeseries y
    eigvals: ndarray (K,)
       The eigenvalues associated with the K DPSS tapers

    Returns
    -------

    jk_var: ndarray
       The variance computed in the transformed domain (see
       normalize_coherence)
    """

    K = tx.shape[0]

    # calculate leave-one-out estimates of MSC (magnitude squared coherence)
    jk_coh = []
    # coherence is symmetric (right??)
    sides = 'onesided'
    all_orders = set(range(K))

    import nitime.algorithms as alg

    # get the leave-one-out estimates
    for i in xrange(K):
        items = list(all_orders.difference([i]))
        tx_i = np.take(tx, items, axis=0)
        ty_i = np.take(ty, items, axis=0)
        eigs_i = np.take(eigvals, items)
        if adaptive:
            wx, _ = adaptive_weights(tx_i, eigs_i, sides=sides)
            wy, _ = adaptive_weights(ty_i, eigs_i, sides=sides)
        else:
            wx = wy = eigs_i[:,None]
        # The CSD
        sxy_i = alg.mtm_cross_spectrum(tx_i, ty_i, (wx, wy), sides=sides)
        # The PSDs
        sxx_i = alg.mtm_cross_spectrum(tx_i, tx_i, wx, sides=sides)
        syy_i = alg.mtm_cross_spectrum(ty_i, ty_i, wy, sides=sides)
        # these are the | c_i | samples
        msc = np.abs(sxy_i)
        msc /= np.sqrt(sxx_i * syy_i)
        jk_coh.append( msc )

    jk_coh = np.array(jk_coh)
    # now normalize the coherence estimates and take the mean
    normalize_coherence(jk_coh, 2 * K - 2, jk_coh)
    jk_avg = np.mean(jk_coh, axis=0)

    jk_var = (jk_coh - jk_avg)
    np.power(jk_var, 2, jk_var)
    jk_var = jk_var.sum(axis=0)

    # Do/Don't use the alternative scaling here??
    f = float(K - 1) / K

    jk_var *= f

    return jk_var


#-----------------------------------------------------------------------------
# Multitaper utils
#-----------------------------------------------------------------------------
def adaptive_weights(yk, eigvals, sides='onesided', max_iter=150):
    r"""
    Perform an iterative procedure to find the optimal weights for K
    direct spectral estimators of DPSS tapered signals.

    Parameters
    ----------

    yk: ndarray (K, N)
       The K DFTs of the tapered sequences
    eigvals: ndarray, length-K
       The eigenvalues of the DPSS tapers
    sides: str
       Whether to compute weights on a one-sided or two-sided spectrum
    max_iter: int
       Maximum number of iterations for weight computation

    Returns
    -------

    weights, nu

       The weights (array like sdfs), and the
       "equivalent degrees of freedom" (array length-L)

    Notes
    -----

    The weights to use for making the multitaper estimate, such that
    :math:`S_{mt} = \sum_{k} |w_k|^2S_k^{mt} / \sum_{k} |w_k|^2`

    If there are less than 3 tapers, then the adaptive weights are not
    found. The square root of the eigenvalues are returned as weights,
    and the degrees of freedom are 2*K

    """
    from nitime.algorithms import mtm_cross_spectrum
    K = len(eigvals)
    if len(eigvals) < 3:
        print """
        Warning--not adaptively combining the spectral estimators
        due to a low number of tapers.
        """
        # we'll hope this is a correct length for L
        N = yk.shape[-1]
        L = N/2 + 1 if sides=='onesided' else N
        return (np.multiply.outer(np.sqrt(eigvals), np.ones(L)), 2 * K)
    rt_eig = np.sqrt(eigvals)

    # combine the SDFs in the traditional way in order to estimate
    # the variance of the timeseries
    N = yk.shape[1]
    sdf = mtm_cross_spectrum(yk, yk, eigvals[:,None], sides=sides)
    L = sdf.shape[-1]
    var_est = np.trapz(sdf, dx=np.pi/L) / (2*np.pi)

    # The process is to iteratively switch solving for the following
    # two expressions:
    # (1) Adaptive Multitaper SDF:
    # S^{mt}(f) = [ sum |d_k(f)|^2 S_k(f) ]/ sum |d_k(f)|^2
    #
    # (2) Weights
    # d_k(f) = [sqrt(lam_k) S^{mt}(f)] / [lam_k S^{mt}(f) + E{B_k(f)}]
    #
    # Where lam_k are the eigenvalues corresponding to the DPSS tapers,
    # and the expected value of the broadband bias function
    # E{B_k(f)} is replaced by its full-band integration
    # (1/2pi) int_{-pi}^{pi} E{B_k(f)} = sig^2(1-lam_k)

    # start with an estimate from incomplete data--the first 2 tapers
    sdf_iter = mtm_cross_spectrum(yk[:2], yk[:2], eigvals[:2,None], sides=sides)
    err = np.zeros((K,L))
    for n in range(max_iter):
        d_k = sdf_iter[None, :] / (eigvals[:, None] * sdf_iter[None, :] + \
                                  (1 - eigvals[:, None]) * var_est)
        d_k *= rt_eig[:, None]
        # Test for convergence -- this is overly conservative, since
        # iteration only stops when all frequencies have converged.
        # A better approach is to iterate separately for each freq, but
        # that is a nonvectorized algorithm.
        # Take the RMS difference in weights from the previous iterate
        # across frequencies. If the maximum RMS error across freqs is
        # less than 1e-10, then we're converged
        err -= d_k
        if (err ** 2).mean(axis=0).max() < 1e-10:
            break
        # update the iterative estimate with this d_k
        sdf_iter = mtm_cross_spectrum(yk, yk, d_k, sides=sides)
        err = d_k
    else:  # If you have reached maximum number of iterations
        # Issue a warning and return non-converged weights:
        e_s = 'Breaking due to iterative meltdown in '
        e_s += 'nitime.utils.adaptive_weights.'
        warnings.warn(e_s,RuntimeWarning)


    weights = d_k
    nu = 2 * (weights ** 2).sum(axis=-2)
    return weights, nu

#-----------------------------------------------------------------------------
# Eigensystem utils
#-----------------------------------------------------------------------------

def tridisolve(d, e, b, overwrite_b=True):
    """
    Symmetric tridiagonal system solver, from Golub and Van Loan pg 157

    Parameters
    ----------

    d: ndarray
      main diagonal stored in d[:]
    e: ndarray
      superdiagonal stored in e[:-1]
    b: ndarray
      RHS vector

    Returns
    -------

    x: ndarray
      Solution to Ax = b (if overwrite_b is False). Otherwise solution is
      stored in previous RHS vector b

    """
    N = len(b)
    # work vectors
    dw = d.copy()
    ew = e.copy()
    if overwrite_b:
        x = b
    else:
        x = b.copy()
    for k in xrange(1, N):
        # e^(k-1) = e(k-1) / d(k-1)
        # d(k) = d(k) - e^(k-1)e(k-1) / d(k-1)
        t = ew[k-1]
        ew[k-1] = t/dw[k-1]
        dw[k] = dw[k] - t*ew[k-1]
    for k in xrange(1, N):
        x[k] = x[k] - ew[k-1]*x[k-1]
    x[N-1] = x[N-1]/dw[N-1]
    for k in xrange(N-2, -1, -1):
        x[k] = x[k]/dw[k] - ew[k]*x[k+1]

    if not overwrite_b:
        return x

def tridi_inverse_iteration(d, e, w, x0=None, rtol=1e-8):
    """Perform an inverse iteration to find the eigenvector corresponding
    to the given eigenvalue in a symmetric tridiagonal system.

    Parameters
    ----------

    d: ndarray
      main diagonal of the tridiagonal system
    e: ndarray
      offdiagonal stored in e[:-1]
    w: float
      eigenvalue of the eigenvector
    x0: ndarray
      initial point to start the iteration
    rtol: float
      tolerance for the norm of the difference of iterates

    Returns
    -------

    e: ndarray
      The converged eigenvector

    """
    eig_diag = d - w
    if x0 is None:
        x0 = np.random.randn(len(d))
    x_prev = np.zeros_like(x0)
    norm_x = np.linalg.norm(x0)
    # the eigenvector is unique up to sign change, so iterate
    # until || |x^(n)| - |x^(n-1)| ||^2 < rtol
    x0 /= norm_x
    while np.linalg.norm( np.abs(x0) - np.abs(x_prev) ) > rtol:
        x_prev = x0.copy()
        tridisolve(eig_diag, e, x0)
        norm_x = np.linalg.norm(x0)
        x0 /= norm_x
    return x0

#-----------------------------------------------------------------------------
# Correlation/Covariance utils
#-----------------------------------------------------------------------------

def remove_bias(x, axis):
    "Subtracts an estimate of the mean from signal x at axis"
    padded_slice = [slice(d) for d in x.shape]
    padded_slice[axis] = np.newaxis
    mn = np.mean(x, axis=axis)
    return x - mn[tuple(padded_slice)]

def crosscov(x, y, axis=-1, all_lags=False, debias=True, normalize=True):
    """Returns the crosscovariance sequence between two ndarrays.
    This is performed by calling fftconvolve on x, y[::-1]

    Parameters
    ----------

    x: ndarray
    y: ndarray
    axis: time axis
    all_lags: {True/False}
       whether to return all nonzero lags, or to clip the length of s_xy
       to be the length of x and y. If False, then the zero lag covariance
       is at index 0. Otherwise, it is found at (len(x) + len(y) - 1)/2
    debias: {True/False}
       Always removes an estimate of the mean along the axis, unless
       told not to (eg X and Y are known zero-mean)

    Returns
    -------

    cxy: ndarray
       The crosscovariance function

    Notes
    -----

    cross covariance of processes x and y is defined as

    .. math::

    C_{xy}[k]=E\{(X(n+k)-E\{X\})(Y(n)-E\{Y\})^{*}\}

    where X and Y are discrete, stationary (or ergodic) random processes

    Also note that this routine is the workhorse for all auto/cross/cov/corr
    functions.

    """
    if x.shape[axis] != y.shape[axis]:
        raise ValueError(
            'crosscov() only works on same-length sequences for now'
            )
    if debias:
        x = remove_bias(x, axis)
        y = remove_bias(y, axis)
    slicing = [slice(d) for d in x.shape]
    slicing[axis] = slice(None,None,-1)
    cxy = fftconvolve(x, y[tuple(slicing)].conj(), axis=axis, mode='full')
    N = x.shape[axis]
    if normalize:
        cxy /= N
    if all_lags:
        return cxy
    slicing[axis] = slice(N - 1, 2 * N - 1)
    return cxy[tuple(slicing)]


def crosscorr(x, y, **kwargs):
    """
    Returns the crosscorrelation sequence between two ndarrays.
    This is performed by calling fftconvolve on x, y[::-1]

    Parameters
    ----------

    x: ndarray
    y: ndarray
    axis: time axis
    all_lags: {True/False}
       whether to return all nonzero lags, or to clip the length of r_xy
       to be the length of x and y. If False, then the zero lag correlation
       is at index 0. Otherwise, it is found at (len(x) + len(y) - 1)/2

    Returns
    -------

    rxy: ndarray
       The crosscorrelation function

    Notes
    -----

    cross correlation is defined as

    .. math::

    R_{xy}[k]=E\{X[n+k]Y^{*}[n]\}

    where X and Y are discrete, stationary (ergodic) random processes
    """
    # just make the same computation as the crosscovariance,
    # but without subtracting the mean
    kwargs['debias'] = False
    rxy = crosscov(x, y, **kwargs)
    return rxy

def autocov(x, **kwargs):
    """Returns the autocovariance of signal s at all lags.

    Parameters
    ----------

    x: ndarray
    axis: time axis
    all_lags: {True/False}
       whether to return all nonzero lags, or to clip the length of r_xy
       to be the length of x and y. If False, then the zero lag correlation
       is at index 0. Otherwise, it is found at (len(x) + len(y) - 1)/2

    Returns
    -------

    cxx: ndarray
       The autocovariance function

    Notes
    -----

    Adheres to the definition

    .. math::

    C_{xx}[k]=E\{(X[n+k]-E\{X\})(X[n]-E\{X\})^{*}\}

    where X is a discrete, stationary (ergodic) random process
    """
    # only remove the mean once, if needed
    debias = kwargs.pop('debias', True)
    axis = kwargs.get('axis', -1)
    if debias:
        x = remove_bias(x, axis)
    kwargs['debias'] = False
    return crosscov(x, x, **kwargs)


def autocorr(x, **kwargs):
    """Returns the autocorrelation of signal s at all lags.

    Parameters
    ----------

    x: ndarray
    axis: time axis
    all_lags: {True/False}
       whether to return all nonzero lags, or to clip the length of r_xy
       to be the length of x and y. If False, then the zero lag correlation
       is at index 0. Otherwise, it is found at (len(x) + len(y) - 1)/2

    Notes
    -----

    Adheres to the definition

    .. math::

    R_{xx}[k]=E\{X[n+k]X^{*}[n]\}

    where X is a discrete, stationary (ergodic) random process



    """
    # do same computation as autocovariance,
    # but without subtracting the mean
    kwargs['debias'] = False
    return autocov(x, **kwargs)


def fftconvolve(in1, in2, mode="full", axis=None):
    """ Convolve two N-dimensional arrays using FFT. See convolve.

    This is a fix of scipy.signal.fftconvolve, adding an axis argument and
    importing locally the stuff only needed for this function

    """
    #Locally import stuff only required for this:
    from scipy.fftpack import fftn, fft, ifftn, ifft
    from scipy.signal.signaltools import _centered
    from numpy import array, product

    s1 = array(in1.shape)
    s2 = array(in2.shape)
    complex_result = (np.issubdtype(in1.dtype, np.complex) or
                      np.issubdtype(in2.dtype, np.complex))

    if axis is None:
        size = s1 + s2 - 1
        fslice = tuple([slice(0, int(sz)) for sz in size])
    else:
        equal_shapes = s1 == s2
        # allow equal_shapes[axis] to be False
        equal_shapes[axis] = True
        assert equal_shapes.all(), 'Shape mismatch on non-convolving axes'
        size = s1[axis] + s2[axis] - 1
        fslice = [slice(l) for l in s1]
        fslice[axis] = slice(0, int(size))
        fslice = tuple(fslice)

    # Always use 2**n-sized FFT
    fsize = 2 ** np.ceil(np.log2(size))
    if axis is None:
        IN1 = fftn(in1, fsize)
        IN1 *= fftn(in2, fsize)
        ret = ifftn(IN1)[fslice].copy()
    else:
        IN1 = fft(in1, fsize, axis=axis)
        IN1 *= fft(in2, fsize, axis=axis)
        ret = ifft(IN1, axis=axis)[fslice].copy()
    del IN1
    if not complex_result:
        ret = ret.real
    if mode == "full":
        return ret
    elif mode == "same":
        if product(s1, axis=0) > product(s2, axis=0):
            osize = s1
        else:
            osize = s2
        return _centered(ret, osize)
    elif mode == "valid":
        return _centered(ret, abs(s2 - s1) + 1)


#-----------------------------------------------------------------------------
# 'get' utils
#-----------------------------------------------------------------------------
def get_freqs(Fs, n):
    """Returns the center frequencies of the frequency decomposotion of a time
    series of length n, sampled at Fs Hz"""

    return np.linspace(0, float(Fs) / 2, float(n) / 2 + 1)


def circle_to_hz(omega, Fsamp):
    """For a frequency grid spaced on the unit circle of an imaginary plane,
    return the corresponding freqency grid in Hz.
    """
    return Fsamp * omega / (2 * np.pi)


def get_bounds(f, lb=0, ub=None):
    """ Find the indices of the lower and upper bounds within an array f

    Parameters
    ----------
    f, array

    lb,ub, float

    Returns
    -------

    lb_idx, ub_idx: the indices into 'f' which correspond to values bounded
    between ub and lb in that array
    """
    lb_idx = np.searchsorted(f, lb, 'left')
    if ub == None:
        ub_idx = len(f)
    else:
        ub_idx = np.searchsorted(f, ub, 'right')

    return lb_idx, ub_idx


def unwrap_phases(a):
    """
    Changes consecutive jumps larger than pi to their 2*pi complement.
    """
    pi = np.pi

    diffs = np.diff(a)
    mod_diffs = np.mod(diffs + pi, 2 * pi) - pi
    neg_pi_idx = np.where(mod_diffs == -1 * np.pi)
    pos_idx = np.where(diffs > 0)
    this_idx = np.intersect1d(neg_pi_idx[0], pos_idx[0])
    mod_diffs[this_idx] = pi
    correction = mod_diffs - diffs
    correction[np.where(np.abs(diffs) < pi)] = 0
    a[1:] += np.cumsum(correction)

    return a


def multi_intersect(input):
    """ A function for finding the intersection of several different arrays

    Parameters
    ----------
    input is a tuple of arrays, with all the different arrays

    Returns
    -------
    array - the intersection of the inputs

    Notes
    -----
    Simply runs intersect1d_nu iteratively on the inputs
    """
    output = np.intersect1d_nu(input[0], input[1])

    for i in input:

        output = np.intersect1d_nu(output, i)

    return output


def zero_pad(time_series, NFFT):
    """Pad a time-series with zeros on either side, depending on its length"""

    n_channels, n_time_points = time_series.shape
    # zero pad if time_series is too short
    if n_time_points < NFFT:
        tmp = time_series
        time_series = np.zeros((n_channels, NFFT), time_series.dtype)
        time_series[:, :n_time_points] = tmp
        del tmp

    return time_series


#-----------------------------------------------------------------------------
# Numpy utilities - Note: these have been sent into numpy itself, so eventually
# we'll be able to get rid of them here.
#-----------------------------------------------------------------------------
def fill_diagonal(a, val):
    """Fill the main diagonal of the given array of any dimensionality.

    For an array with ndim > 2, the diagonal is the list of locations with
    indices a[i,i,...,i], all identical.

    This function modifies the input array in-place, it does not return a
    value.

    This functionality can be obtained via diag_indices(), but internally this
    version uses a much faster implementation that never constructs the indices
    and uses simple slicing.

    Parameters
    ----------
    a : array, at least 2-dimensional.
      Array whose diagonal is to be filled, it gets modified in-place.

    val : scalar
      Value to be written on the diagonal, its type must be compatible with
      that of the array a.

    Examples
    --------
    >>> a = np.zeros((3,3),int)
    >>> fill_diagonal(a,5)
    >>> a
    array([[5, 0, 0],
           [0, 5, 0],
           [0, 0, 5]])

    The same function can operate on a 4-d array:
    >>> a = np.zeros((3,3,3,3),int)
    >>> fill_diagonal(a,4)

    We only show a few blocks for clarity:
    >>> a[0,0]
    array([[4, 0, 0],
           [0, 0, 0],
           [0, 0, 0]])
    >>> a[1,1]
    array([[0, 0, 0],
           [0, 4, 0],
           [0, 0, 0]])
    >>> a[2,2]
    array([[0, 0, 0],
           [0, 0, 0],
           [0, 0, 4]])

    See also
    --------
    - diag_indices: indices to access diagonals given shape information.
    - diag_indices_from: indices to access diagonals given an array.
    """
    if a.ndim < 2:
        raise ValueError("array must be at least 2-d")
    if a.ndim == 2:
        # Explicit, fast formula for the common case.  For 2-d arrays, we
        # accept rectangular ones.
        step = a.shape[1] + 1
    else:
        # For more than d=2, the strided formula is only valid for arrays with
        # all dimensions equal, so we check first.
        if not np.alltrue(np.diff(a.shape) == 0):
            raise ValueError("All dimensions of input must be of equal length")
        step = np.cumprod((1,) + a.shape[:-1]).sum()

    # Write the value out into the diagonal.
    a.flat[::step] = val


def diag_indices(n, ndim=2):
    """Return the indices to access the main diagonal of an array.

    This returns a tuple of indices that can be used to access the main
    diagonal of an array with ndim (>=2) dimensions and shape (n,n,...,n).  For
    ndim=2 this is the usual diagonal, for ndim>2 this is the set of indices
    to access A[i,i,...,i] for i=[0..n-1].

    Parameters
    ----------
    n : int
      The size, along each dimension, of the arrays for which the returned
      indices can be used.

    ndim : int, optional
      The number of dimensions

    Examples
    --------
    Create a set of indices to access the diagonal of a (4,4) array:
    >>> di = diag_indices(4)

    >>> a = np.array([[1,2,3,4],[5,6,7,8],[9,10,11,12],[13,14,15,16]])
    >>> a
    array([[ 1,  2,  3,  4],
           [ 5,  6,  7,  8],
           [ 9, 10, 11, 12],
           [13, 14, 15, 16]])
    >>> a[di] = 100
    >>> a
    array([[100,   2,   3,   4],
           [  5, 100,   7,   8],
           [  9,  10, 100,  12],
           [ 13,  14,  15, 100]])

    Now, we create indices to manipulate a 3-d array:
    >>> d3 = diag_indices(2,3)

    And use it to set the diagonal of a zeros array to 1:
    >>> a = np.zeros((2,2,2),int)
    >>> a[d3] = 1
    >>> a
    array([[[1, 0],
            [0, 0]],
    <BLANKLINE>
           [[0, 0],
            [0, 1]]])

    See also
    --------
    - diag_indices_from: create the indices based on the shape of an existing
    array.
    """
    idx = np.arange(n)
    return (idx,) * ndim


def diag_indices_from(arr):
    """Return the indices to access the main diagonal of an n-dimensional
    array.

    See diag_indices() for full details.

    Parameters
    ----------
    arr : array, at least 2-d
    """
    if not arr.ndim >= 2:
        raise ValueError("input array must be at least 2-d")
    # For more than d=2, the strided formula is only valid for arrays with
    # all dimensions equal, so we check first.
    if not np.alltrue(np.diff(arr.shape) == 0):
        raise ValueError("All dimensions of input must be of equal length")

    return diag_indices(arr.shape[0], arr.ndim)


def mask_indices(n, mask_func, k=0):
    """Return the indices to access (n,n) arrays, given a masking function.

    Assume mask_func() is a function that, for a square array a of size (n,n)
    with a possible offset argument k, when called as mask_func(a,k) returns a
    new array with zeros in certain locations (functions like triu() or tril()
    do precisely this).  Then this function returns the indices where the
    non-zero values would be located.

    Parameters
    ----------
    n : int
      The returned indices will be valid to access arrays of shape (n,n).

    mask_func : callable
      A function whose api is similar to that of numpy.tri{u,l}.  That is,
      mask_func(x,k) returns a boolean array, shaped like x.  k is an optional
      argument to the function.

    k : scalar
      An optional argument which is passed through to mask_func().  Functions
      like tri{u,l} take a second argument that is interpreted as an offset.

    Returns
    -------
    indices : an n-tuple of index arrays.
      The indices corresponding to the locations where mask_func(ones((n,n)),k)
      is True.

    Examples
    --------
    These are the indices that would allow you to access the upper triangular
    part of any 3x3 array:
    >>> iu = mask_indices(3,np.triu)

    For example, if `a` is a 3x3 array:
    >>> a = np.arange(9).reshape(3,3)
    >>> a
    array([[0, 1, 2],
           [3, 4, 5],
           [6, 7, 8]])

    Then:
    >>> a[iu]
    array([0, 1, 2, 4, 5, 8])

    An offset can be passed also to the masking function.  This gets us the
    indices starting on the first diagonal right of the main one:
    >>> iu1 = mask_indices(3,np.triu,1)

    with which we now extract only three elements:
    >>> a[iu1]
    array([1, 2, 5])
    """
    m = np.ones((n, n), int)
    a = mask_func(m, k)
    return np.where(a != 0)


def tril_indices(n, k=0):
    """Return the indices for the lower-triangle of an (n,n) array.

    Parameters
    ----------
    n : int
      Sets the size of the arrays for which the returned indices will be valid.

    k : int, optional
      Diagonal offset (see tril() for details).

    Examples
    --------
    Commpute two different sets of indices to access 4x4 arrays, one for the
    lower triangular part starting at the main diagonal, and one starting two
    diagonals further right:

    >>> il1 = tril_indices(4)
    >>> il2 = tril_indices(4,2)

    Here is how they can be used with a sample array:
    >>> a = np.array([[1,2,3,4],[5,6,7,8],[9,10,11,12],[13,14,15,16]])
    >>> a
    array([[ 1,  2,  3,  4],
           [ 5,  6,  7,  8],
           [ 9, 10, 11, 12],
           [13, 14, 15, 16]])

    Both for indexing:
    >>> a[il1]
    array([ 1,  5,  6,  9, 10, 11, 13, 14, 15, 16])

    And for assigning values:
    >>> a[il1] = -1
    >>> a
    array([[-1,  2,  3,  4],
           [-1, -1,  7,  8],
           [-1, -1, -1, 12],
           [-1, -1, -1, -1]])

    These cover almost the whole array (two diagonals right of the main one):
    >>> a[il2] = -10
    >>> a
    array([[-10, -10, -10,   4],
           [-10, -10, -10, -10],
           [-10, -10, -10, -10],
           [-10, -10, -10, -10]])

    See also
    --------
    - triu_indices : similar function, for upper-triangular.
    - mask_indices : generic function accepting an arbitrary mask function.
    """
    return mask_indices(n, np.tril, k)


def tril_indices_from(arr, k=0):
    """Return the indices for the lower-triangle of an (n,n) array.

    See tril_indices() for full details.

    Parameters
    ----------
    n : int
      Sets the size of the arrays for which the returned indices will be valid.

    k : int, optional
      Diagonal offset (see tril() for details).

    """
    if not arr.ndim == 2 and arr.shape[0] == arr.shape[1]:
        raise ValueError("input array must be 2-d and square")
    return tril_indices(arr.shape[0], k)


def triu_indices(n, k=0):
    """Return the indices for the upper-triangle of an (n,n) array.

    Parameters
    ----------
    n : int
      Sets the size of the arrays for which the returned indices will be valid.

    k : int, optional
      Diagonal offset (see triu() for details).

    Examples
    --------
    Commpute two different sets of indices to access 4x4 arrays, one for the
    upper triangular part starting at the main diagonal, and one starting two
    diagonals further right:

    >>> iu1 = triu_indices(4)
    >>> iu2 = triu_indices(4,2)

    Here is how they can be used with a sample array:
    >>> a = np.array([[1,2,3,4],[5,6,7,8],[9,10,11,12],[13,14,15,16]])
    >>> a
    array([[ 1,  2,  3,  4],
           [ 5,  6,  7,  8],
           [ 9, 10, 11, 12],
           [13, 14, 15, 16]])

    Both for indexing:
    >>> a[iu1]
    array([ 1,  2,  3,  4,  6,  7,  8, 11, 12, 16])

    And for assigning values:
    >>> a[iu1] = -1
    >>> a
    array([[-1, -1, -1, -1],
           [ 5, -1, -1, -1],
           [ 9, 10, -1, -1],
           [13, 14, 15, -1]])

    These cover almost the whole array (two diagonals right of the main one):
    >>> a[iu2] = -10
    >>> a
    array([[ -1,  -1, -10, -10],
           [  5,  -1,  -1, -10],
           [  9,  10,  -1,  -1],
           [ 13,  14,  15,  -1]])

    See also
    --------
    - tril_indices : similar function, for lower-triangular.
    - mask_indices : generic function accepting an arbitrary mask function.
    """
    return mask_indices(n, np.triu, k)


def triu_indices_from(arr, k=0):
    """Return the indices for the lower-triangle of an (n,n) array.

    See triu_indices() for full details.

    Parameters
    ----------
    n : int
      Sets the size of the arrays for which the returned indices will be valid.

    k : int, optional
      Diagonal offset (see triu() for details).

    """
    if not arr.ndim == 2 and arr.shape[0] == arr.shape[1]:
        raise ValueError("input array must be 2-d and square")
    return triu_indices(arr.shape[0], k)


def structured_rand_arr(size, sample_func=np.random.random,
                        ltfac=None, utfac=None, fill_diag=None):
    """Make a structured random 2-d array of shape (size,size).

    If no optional arguments are given, a symmetric array is returned.

    Parameters
    ----------
    size : int
      Determines the shape of the output array: (size,size).

    sample_func : function, optional.
      Must be a function which when called with a 2-tuple of ints, returns a
      2-d array of that shape.  By default, np.random.random is used, but any
      other sampling function can be used as long as matches this API.

    utfac : float, optional
      Multiplicative factor for the upper triangular part of the matrix.

    ltfac : float, optional
      Multiplicative factor for the lower triangular part of the matrix.

    fill_diag : float, optional
      If given, use this value to fill in the diagonal.  Otherwise the diagonal
      will contain random elements.

    Examples
    --------
    >>> np.random.seed(0)  # for doctesting
    >>> np.set_printoptions(precision=4)  # for doctesting
    >>> structured_rand_arr(4)
    array([[ 0.5488,  0.7152,  0.6028,  0.5449],
           [ 0.7152,  0.6459,  0.4376,  0.8918],
           [ 0.6028,  0.4376,  0.7917,  0.5289],
           [ 0.5449,  0.8918,  0.5289,  0.0871]])
    >>> structured_rand_arr(4,ltfac=-10,utfac=10,fill_diag=0.5)
    array([[ 0.5   ,  8.3262,  7.7816,  8.7001],
           [-8.3262,  0.5   ,  4.6148,  7.8053],
           [-7.7816, -4.6148,  0.5   ,  9.4467],
           [-8.7001, -7.8053, -9.4467,  0.5   ]])
    """
    # Make a random array from the given sampling function
    rmat = sample_func((size, size))
    # And the empty one we'll then fill in to return
    out = np.empty_like(rmat)
    # Extract indices for upper-triangle, lower-triangle and diagonal
    uidx = triu_indices(size, 1)
    lidx = tril_indices(size, -1)
    didx = diag_indices(size)
    # Extract each part from the original and copy it to the output, possibly
    # applying multiplicative factors.  We check the factors instead of
    # defaulting to 1.0 to avoid unnecessary floating point multiplications
    # which could be noticeable for very large sizes.
    if utfac:
        out[uidx] = utfac * rmat[uidx]
    else:
        out[uidx] = rmat[uidx]
    if ltfac:
        out[lidx] = ltfac * rmat.T[lidx]
    else:
        out[lidx] = rmat.T[lidx]
    # If fill_diag was provided, use it; otherwise take the values in the
    # diagonal from the original random array.
    if fill_diag is not None:
        out[didx] = fill_diag
    else:
        out[didx] = rmat[didx]

    return out


def symm_rand_arr(size, sample_func=np.random.random, fill_diag=None):
    """Make a symmetric random 2-d array of shape (size,size).

    Parameters
    ----------
    n : int
      Size of the output array.

    sample_func : function, optional.
      Must be a function which when called with a 2-tuple of ints, returns a
      2-d array of that shape.  By default, np.random.random is used, but any
      other sampling function can be used as long as matches this API.

    fill_diag : float, optional
      If given, use this value to fill in the diagonal.  Useful for

    Examples
    --------
    >>> np.random.seed(0)  # for doctesting
    >>> np.set_printoptions(precision=4)  # for doctesting
    >>> symm_rand_arr(4)
    array([[ 0.5488,  0.7152,  0.6028,  0.5449],
           [ 0.7152,  0.6459,  0.4376,  0.8918],
           [ 0.6028,  0.4376,  0.7917,  0.5289],
           [ 0.5449,  0.8918,  0.5289,  0.0871]])
    >>> symm_rand_arr(4,fill_diag=4)
    array([[ 4.    ,  0.8326,  0.7782,  0.87  ],
           [ 0.8326,  4.    ,  0.4615,  0.7805],
           [ 0.7782,  0.4615,  4.    ,  0.9447],
           [ 0.87  ,  0.7805,  0.9447,  4.    ]])
      """
    return structured_rand_arr(size, sample_func, fill_diag=fill_diag)


def antisymm_rand_arr(size, sample_func=np.random.random):
    """Make an anti-symmetric random 2-d array of shape (size,size).

    Parameters
    ----------

    n : int
      Size of the output array.

    sample_func : function, optional.
      Must be a function which when called with a 2-tuple of ints, returns a
      2-d array of that shape.  By default, np.random.random is used, but any
      other sampling function can be used as long as matches this API.

    Examples
    --------
    >>> np.random.seed(0)  # for doctesting
    >>> np.set_printoptions(precision=4)  # for doctesting
    >>> antisymm_rand_arr(4)
    array([[ 0.    ,  0.7152,  0.6028,  0.5449],
           [-0.7152,  0.    ,  0.4376,  0.8918],
           [-0.6028, -0.4376,  0.    ,  0.5289],
           [-0.5449, -0.8918, -0.5289,  0.    ]])
      """
    return structured_rand_arr(size, sample_func, ltfac=-1.0, fill_diag=0)


# --------brainx utils------------------------------------------------------
# These utils were copied over from brainx - needed for viz


def threshold_arr(cmat, threshold=0.0, threshold2=None):
    """Threshold values from the input array.

    Parameters
    ----------
    cmat : array

    threshold : float, optional.
      First threshold.

    threshold2 : float, optional.
      Second threshold.

    Returns
    -------
    indices, values: a tuple with ndim+1

    Examples
    --------
    >>> np.set_printoptions(precision=4)  # For doctesting
    >>> a = np.linspace(0,0.2,5)
    >>> a
    array([ 0.  ,  0.05,  0.1 ,  0.15,  0.2 ])
    >>> threshold_arr(a,0.1)
    (array([3, 4]), array([ 0.15,  0.2 ]))

    With two thresholds:
    >>> threshold_arr(a,0.1,0.2)
    (array([0, 1]), array([ 0.  ,  0.05]))
    """
    # Select thresholds
    if threshold2 is None:
        th_low = -np.inf
        th_hi = threshold
    else:
        th_low = threshold
        th_hi = threshold2

    # Mask out the values we are actually going to use
    idx = np.where((cmat < th_low) | (cmat > th_hi))
    vals = cmat[idx]

    return idx + (vals,)


def thresholded_arr(arr, threshold=0.0, threshold2=None, fill_val=np.nan):
    """Threshold values from the input matrix and return a new matrix.

    Parameters
    ----------
    arr : array

    threshold : float
      First threshold.

    threshold2 : float, optional.
      Second threshold.

    Returns
    -------
    An array shaped like the input, with the values outside the threshold
    replaced with fill_val.

    Examples
    --------
    """
    a2 = np.empty_like(arr)
    a2.fill(fill_val)
    mth = threshold_arr(arr, threshold, threshold2)
    idx, vals = mth[:-1], mth[-1]
    a2[idx] = vals

    return a2


def rescale_arr(arr, amin, amax):
    """Rescale an array to a new range.

    Return a new array whose range of values is (amin,amax).

    Parameters
    ----------
    arr : array-like

    amin : float
      new minimum value

    amax : float
      new maximum value

    Examples
    --------
    >>> a = np.arange(5)

    >>> rescale_arr(a,3,6)
    array([ 3.  ,  3.75,  4.5 ,  5.25,  6.  ])
    """

    # old bounds
    m = arr.min()
    M = arr.max()
    # scale/offset
    s = float(amax - amin) / (M - m)
    d = amin - s * m

    # Apply clip before returning to cut off possible overflows outside the
    # intended range due to roundoff error, so that we can absolutely guarantee
    # that on output, there are no values > amax or < amin.
    return np.clip(s * arr + d, amin, amax)


def minmax_norm(arr, mode='direct', folding_edges=None):
    """Minmax_norm an array to [0,1] range.

    By default, this simply rescales the input array to [0,1].  But it has a
    special 'folding' mode that allows for the normalization of an array with
    negative and positive values by mapping the negative values to their
    flipped sign

    Parameters
    ----------
    arr : 1d array

    mode : string, one of ['direct','folding']

    folding_edges : (float,float)
      Only needed for folding mode, ignored in 'direct' mode.

    Examples
    --------
    >>> np.set_printoptions(precision=4)  # for doctesting
    >>> a = np.linspace(0.3,0.8,4)
    >>> minmax_norm(a)
    array([ 0.    ,  0.3333,  0.6667,  1.    ])
    >>> b = np.concatenate([np.linspace(-0.7,-0.3,3),
    ...                             np.linspace(0.3,0.8,3)])
    >>> b
    array([-0.7 , -0.5 , -0.3 ,  0.3 ,  0.55,  0.8 ])
    >>> minmax_norm(b,'folding',[-0.3,0.3])
    array([ 0.8,  0.4,  0. ,  0. ,  0.5,  1. ])
    """
    if mode == 'direct':
        return rescale_arr(arr, 0, 1)
    else:
        fa, fb = folding_edges
        amin, amax = arr.min(), arr.max()
        ra, rb = float(fa - amin), float(amax - fb)  # in case inputs are ints
        if ra < 0 or rb < 0:
            raise ValueError("folding edges must be within array range")
        greater = arr >= fb
        upper_idx = greater.nonzero()
        lower_idx = (~greater).nonzero()
        # Two folding scenarios, we map the thresholds to zero but the upper
        # ranges must retain comparability.
        if ra > rb:
            lower = 1.0 - rescale_arr(arr[lower_idx], 0, 1.0)
            upper = rescale_arr(arr[upper_idx], 0, float(rb) / ra)
        else:
            upper = rescale_arr(arr[upper_idx], 0, 1)
            # The lower range is trickier: we need to rescale it and then flip
            # it, so the edge goes to 0.
            resc_a = float(ra) / rb
            lower = rescale_arr(arr[lower_idx], 0, resc_a)
            lower = resc_a - lower
        # Now, make output array
        out = np.empty_like(arr)
        out[lower_idx] = lower
        out[upper_idx] = upper
        return out


#---------- intersect coords ----------------------------------------------
def intersect_coords(coords1, coords2):
    """For two sets of coordinates, find the coordinates that are common to
    both, where the dimensionality is the coords1.shape[0]"""
    # Find the longer one
    if coords1.shape[-1] > coords2.shape[-1]:
        coords_long = coords1
        coords_short = coords2
    else:
        coords_long = coords2
        coords_short = coords1

    ans = np.array([[], [], []], dtype='int')  # Initialize as a 3 row variable
    # Loop over the longer of the coordinate sets
    for i in xrange(coords_long.shape[-1]):
        # For each coordinate:
        this_coords = coords_long[:, i]
        # Find the matches in the other set of coordinates:
        x = np.where(coords_short[0, :] == this_coords[0])[0]
        y = np.where(coords_short[1, :] == this_coords[1])[0]
        z = np.where(coords_short[2, :] == this_coords[2])[0]

        # Use intersect1d, such that there can be more than one match (and the
        # size of idx will reflect how many such matches exist):
        idx = np.intersect1d(np.intersect1d(x, y), z)
        # Append the places where there are matches in all three dimensions:
        if len(idx):
            ans = np.hstack([ans, coords_short[:, idx]])

    return ans


#---------- Time Series Stats ----------------------------------------
def zscore(time_series, axis=-1):
    """Returns the z-score of each point of the time series
    along a given axis of the array time_series.

    Parameters
    ----------
    time_series : ndarray
        an array of time series
    axis : int, optional
        the axis of time_series along which to compute means and stdevs

    Returns
    _______
    zt : ndarray
        the renormalized time series array
    """
    time_series = np.asarray(time_series)
    et = time_series.mean(axis=axis)
    st = time_series.std(axis=axis)
    sl = [slice(None)] * len(time_series.shape)
    sl[axis] = np.newaxis
    zt = time_series - et[sl]
    zt /= st[sl]
    return zt


def percent_change(ts, ax=-1):
    """Returns the % signal change of each point of the times series
    along a given axis of the array time_series

    Parameters
    ----------

    ts : ndarray
        an array of time series

    ax : int, optional (default to -1)
        the axis of time_series along which to compute means and stdevs

    Returns
    -------

    ndarray
        the renormalized time series array (in units of %)

    Examples
    --------

    >>> ts = np.arange(4*5).reshape(4,5)
    >>> ax = 0
    >>> percent_change(ts,ax)
    array([[-100.    ,  -88.2353,  -78.9474,  -71.4286,  -65.2174],
           [ -33.3333,  -29.4118,  -26.3158,  -23.8095,  -21.7391],
           [  33.3333,   29.4118,   26.3158,   23.8095,   21.7391],
           [ 100.    ,   88.2353,   78.9474,   71.4286,   65.2174]])
    >>> ax = 1
    >>> percent_change(ts,ax)
    array([[-100.    ,  -50.    ,    0.    ,   50.    ,  100.    ],
           [ -28.5714,  -14.2857,    0.    ,   14.2857,   28.5714],
           [ -16.6667,   -8.3333,    0.    ,    8.3333,   16.6667],
           [ -11.7647,   -5.8824,    0.    ,    5.8824,   11.7647]])
"""
    ts = np.asarray(ts)

    return (ts / np.expand_dims(np.mean(ts, ax), ax) - 1) * 100


#----------Event-related analysis utils ----------------------------------
def fir_design_matrix(events, len_hrf):
    """Create a FIR event matrix from a time-series of events.

    Parameters
    ----------

    events: 1-d int array
       Integers denoting different kinds of events, occuring at the time
       corresponding to the bin represented by each slot in the array. In
       time-bins in which no event occured, a 0 should be entered. If negative
       event values are entered, they will be used as "negative" events, as in
       events that should be contrasted with the postitive events (typically -1
       and 1 can be used for a simple contrast of two conditions)

    len_hrf: int
       The expected length of the HRF (in the same time-units as the events are
       represented (presumably TR). The size of the block dedicated in the
       fir_matrix to each type of event

    Returns
    -------

    fir_matrix: matrix

       The design matrix for FIR estimation
    """
    event_types = np.unique(events)[np.unique(events) != 0]
    fir_matrix = np.zeros((events.shape[0], len_hrf * event_types.shape[0]))

    for t in event_types:
        idx_h_a = np.where(event_types == t)[0] * len_hrf
        idx_h_b = idx_h_a + len_hrf
        idx_v = np.where(events == t)[0]
        for idx_v_a in idx_v:
            idx_v_b = idx_v_a + len_hrf
            fir_matrix[idx_v_a:idx_v_b, idx_h_a:idx_h_b] += (np.eye(len_hrf) *
                                                            np.sign(t))

    return fir_matrix


#We carry around a copy of the hilbert transform analytic signal from newer
#versions of scipy, in case someone is using an older version of scipy with a
#borked hilbert:
def hilbert_from_new_scipy(x, N=None, axis=-1):
    """This is a verbatim copy of scipy.signal.hilbert from scipy version
    0.8dev, which we carry around in order to use in case the version of scipy
    installed is old enough to have a broken implementation of hilbert """

    x = np.asarray(x)
    if N is None:
        N = x.shape[axis]
    if N <= 0:
        raise ValueError("N must be positive.")
    if np.iscomplexobj(x):
        print "Warning: imaginary part of x ignored."
        x = np.real(x)
    Xf = np.fft.fft(x, N, axis=axis)
    h = np.zeros(N)
    if N % 2 == 0:
        h[0] = h[N / 2] = 1
        h[1:N / 2] = 2
    else:
        h[0] = 1
        h[1:(N + 1) / 2] = 2

    if len(x.shape) > 1:
        ind = [np.newaxis] * x.ndim
        ind[axis] = slice(None)
        h = h[ind]
    x = np.fft.ifft(Xf * h, axis=axis)
    return x


#---------- MAR utilities ----------------------------------------

# These utilities are used in the computation of multivariate autoregressive
# models (used in computing Granger causality):

def crosscov_vector(x, y, nlags=None):
    """
    This method computes the following function

    .. math::

        R_{xy}(k) = E{ x(t)y^{*}(t-k) } = E{ x(t+k)y^{*}(t) }
        k \in {0, 1, ..., nlags-1}

    (* := conjugate transpose)

    Note: This is related to the other commonly used definition
    for vector crosscovariance

    .. math::

        R_{xy}^{(2)}(k) = E{ x(t-k)y^{*}(t) } = R_{xy}^(-k) = R_{yx}^{*}(k)

    Parameters
    ----------

    x, y: ndarray (nc, N)

    nlags: int, optional
       compute lags for k in {0, ..., nlags-1}

    Returns
    -------

    rxy : ndarray (nc, nc, nlags)

    """
    N = x.shape[1]
    if nlags is None:
        nlags = N
    nc = x.shape[0]

    rxy = np.empty((nc, nc, nlags))

    # rxy(k) = E{ x(t)y*(t-k) } ( * = conj transpose )
    # Take the expectation over an outer-product
    # between x(t) and conj{y(t-k)} for each t

    for k in xrange(nlags):
        # rxy(k) = E{ x(t)y*(t-k) }
        prod = x[:, None, k:] * y[None, :, :N - k].conj()
##         # rxy(k) = E{ x(t)y*(t+k) }
##         prod = x[:,None,:N-k] * y[None,:,k:].conj()
        # Do a sample mean of N-k pts? or sum and divide by N?
        rxy[..., k] = prod.mean(axis=-1)
    return rxy


def autocov_vector(x, nlags=None):
    """
    This method computes the following function

    .. math::

    R_{xx}(k) = E{ x(t)x^{*}(t-k) } = E{ x(t+k)x^{*}(t) }
    k \in {0, 1, ..., nlags-1}

    (* := conjugate transpose)

    Note: this is related to
    the other commonly used definition for vector autocovariance

    .. math::

    R_{xx}^{(2)}(k) = E{ x(t-k)x^{*}(t) } = R_{xx}(-k) = R_{xx}^{*}(k)

    Parameters
    ----------

    x: ndarray (nc, N)

    nlags: int, optional
       compute lags for k in {0, ..., nlags-1}

    Returns
    -------

    rxx : ndarray (nc, nc, nlags)

    """
    return crosscov_vector(x, x, nlags=nlags)

def generate_mar(a, cov, N):
    """
    Generates a multivariate autoregressive dataset given the formula:

    X(t) + sum_{i=1}^{P} a(i)X(t-i) = E(t)

    Where E(t) is a vector of samples from possibly covarying noise processes.

    Parameters
    ----------

    a : ndarray (n_order, n_c, n_c)
       An order n_order set of coefficient matrices, each shaped (n_c, n_c) for
       n_channel data
    cov : ndarray (n_c, n_c)
       The innovations process covariance
    N : int
       how many samples to generate

    Returns
    -------

    mar, nz

    mar and noise process shaped (n_c, N)
    """
    n_c = cov.shape[0]
    n_order = a.shape[0]

    nz = np.random.multivariate_normal(
        np.zeros(n_c), cov, size=(N,)
        )

    # nz is a (N x n_seq) array

    mar = nz.copy()  # np.zeros((N, n_seq), 'd')

    # this looks like a redundant loop that can be rolled into a matrix-matrix
    # multiplication at each coef matrix a(i)

    # this rearranges the equation to read:
    # X(i) = E(i) - sum_{j=1}^{P} a(j)X(i-j)
    # where X(n) n < 0 is taken to be 0
    # In terms of the code: X is mar and E is nz, P is n_order  
    for i in xrange(N):
        for j in xrange(min(i, n_order)):  # j logically in set {1, 2, ..., P}
            mar[i, :] -= np.dot(a[j], mar[i - j - 1, :])

    return mar.transpose(), nz.transpose()


#----------goodness of fit utilities ----------------------------------------

def akaike_information_criterion(ecov, p, m, Ntotal, corrected=False):

    """

    A measure of the goodness of fit of an auto-regressive model based on the
    model order and the error covariance.

    Parameters
    ----------

    ecov: float array
       The error covariance of the system

    p: the number of channels
    m: int, the model order
    Ntotal: the number of total time-points (across channels)

    corrected: boolean (optional)
       Whether to correct for small sample size

    Returns
    -------

    AIC: float
        The value of the AIC


    Notes
    -----
    This is an implementation of equation (50) in Ding et al. (2006):


    M Ding and Y Chen and S Bressler (2006) Granger Causality: Basic Theory and
    Application to Neuroscience. http://arxiv.org/abs/q-bio/0608035v1


<<<<<<< HEAD
    Correction for small sample size is taken from:
    http://en.wikipedia.org/wiki/Akaike_information_criterion.
=======
    AICc: float
        The value of the AIC, corrected for small sample size

    Notes
    -----
    Taken from: http://en.wikipedia.org/wiki/Akaike_information_criterion:

    .. math::

    AICc = AIC + \frac{2m(m+1)}{n-m-1}

    Where m is the number of parameters in the model and n is the number of
    time-points in the data.
>>>>>>> a60c082b

    """

    AIC = (2 * (np.log(linalg.det(ecov))) +
           ((2 * (p ** 2) * m) / (Ntotal)))

    if corrected is None:
        return AIC
    else:
        return AIC + (2 * m * (m + 1)) / (Ntotal - m - 1)


def bayesian_information_criterion(ecov, p, m, Ntotal):
    """The Bayesian Information Criterion, also known as the Schwarz criterion
     is a measure of goodness of fit of a statistical model, based on the
     number of model parameters and the likelihood of the model

    Parameters
    ----------
    ecov: float array
       The error covariance of the system

    p: int, the system size (how many variables).

    m: int, the model order.

    corrected: boolean (optional)
       Whether to correct for small sample size


    Returns
    -------

    BIC: float
       The value of the BIC
    a: the resulting autocovariance vector
    Notes
    -----
<<<<<<< HEAD
        This is an implementation of equation (51) in Ding et al. (2006)
    [Ding2006]_
=======
        This is an implementation of equation (51) in Ding et al. (2006):

    .. math ::

    BIC(m) = 2 log(|\Sigma|) + \frac{2p^2 m log(N_{total})}{N_{total}},

    where $\Sigma$ is the noise covariance matrix. In auto-regressive model
    estimation, this matrix will contain in $\Sigma_{i,j}$ the residual
    variance in estimating time-series $i$ from $j$, $p$ is the dimensionality
    of the data, $m$ is the number of parameters in the model and $N_{total}$
    is the number of time-points.
>>>>>>> a60c082b

    M Ding and Y Chen and S Bressler (2006) Granger Causality: Basic Theory and
    Application to Neuroscience. http://arxiv.org/abs/q-bio/0608035v1


    See http://en.wikipedia.org/wiki/Schwarz_criterion

    """

    BIC = (2 * (np.log(linalg.det(ecov))) +
            ((2 * (p ** 2) * m * np.log(Ntotal)) / (Ntotal)))

    return BIC<|MERGE_RESOLUTION|>--- conflicted
+++ resolved
@@ -1987,29 +1987,12 @@
     -----
     This is an implementation of equation (50) in Ding et al. (2006):
 
-
     M Ding and Y Chen and S Bressler (2006) Granger Causality: Basic Theory and
     Application to Neuroscience. http://arxiv.org/abs/q-bio/0608035v1
 
 
-<<<<<<< HEAD
     Correction for small sample size is taken from:
     http://en.wikipedia.org/wiki/Akaike_information_criterion.
-=======
-    AICc: float
-        The value of the AIC, corrected for small sample size
-
-    Notes
-    -----
-    Taken from: http://en.wikipedia.org/wiki/Akaike_information_criterion:
-
-    .. math::
-
-    AICc = AIC + \frac{2m(m+1)}{n-m-1}
-
-    Where m is the number of parameters in the model and n is the number of
-    time-points in the data.
->>>>>>> a60c082b
 
     """
 
@@ -2048,12 +2031,8 @@
     a: the resulting autocovariance vector
     Notes
     -----
-<<<<<<< HEAD
-        This is an implementation of equation (51) in Ding et al. (2006)
-    [Ding2006]_
-=======
-        This is an implementation of equation (51) in Ding et al. (2006):
-
+    This is an implementation of equation (51) in Ding et al. (2006):
+        
     .. math ::
 
     BIC(m) = 2 log(|\Sigma|) + \frac{2p^2 m log(N_{total})}{N_{total}},
@@ -2063,7 +2042,6 @@
     variance in estimating time-series $i$ from $j$, $p$ is the dimensionality
     of the data, $m$ is the number of parameters in the model and $N_{total}$
     is the number of time-points.
->>>>>>> a60c082b
 
     M Ding and Y Chen and S Bressler (2006) Granger Causality: Basic Theory and
     Application to Neuroscience. http://arxiv.org/abs/q-bio/0608035v1
